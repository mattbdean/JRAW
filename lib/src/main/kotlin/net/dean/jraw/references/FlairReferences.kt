package net.dean.jraw.references

import net.dean.jraw.Endpoint
import net.dean.jraw.EndpointImplementation
import net.dean.jraw.RedditClient
import net.dean.jraw.models.CurrentFlair
import net.dean.jraw.models.KindConstants
import net.dean.jraw.models.internal.FlairSelector

/**
 * A FlairReference is a reference to the flair for a user or submission on a particular subreddit.
 */
sealed class FlairReference(
    reddit: RedditClient,
    /** The subreddit the flair is located in */
    val subreddit: String,
    /** The name of a user or the full name of a submission */
    val subject: String
) : AbstractReference(reddit) {
    /** Returns a reference to the subreddit where this flair is being observed/modified */
    fun subreddit(): SubredditReference = reddit.subreddit(subreddit)

    /** Removes the current flair for the subject. Equivalent to `update("", null)`. */
    fun remove() = updateToTemplate(templateId = "")

    /**
     * Updates the flair to the given template ID. If the flair template is editable, the default text will be used. See
     * the other `updateTo` for more.
     */
    fun updateToTemplate(templateId: String) = updateToTemplate(templateId, null)

    /**
     * Sets the flair to appear next to the username or submission in question. Pass an empty string for `templateId` or
     * use [remove] to remove the current flair.
     *
     * **User flair**
     *
     * In order to successfully update user flair,
     *
     * 1. User flair must be enabled on the subreddit
     * 2. The authenticated user must be the target user and the subreddit must allow users to assign their own flair.
     *    Alternatively, the authenticated user must be a moderator who can assign flair.
     *
     * **Submission flair**
     *
     * The requirements for a successful submission flair update are very similar to those of a user flair update.
     *
     * 1. Submission flair must be enabled on the subreddit
     * 2. The authenticated user must have posted the submission and the subreddit must allow users to assign their own
     *    submission flair. Alternatively, the authenticated user must be a moderator who can assign flair.
     *
     * @see SubredditReference.userFlairOptions
     */
    @EndpointImplementation(Endpoint.POST_SELECTFLAIR)
    abstract fun updateToTemplate(templateId: String, text: String?)

    /**
     * Similar to [updateToTemplate] but sets the CSS class directly instead of using a template.
     * The authenticated user must be a moderator of the [subreddit].
     */
    @EndpointImplementation(Endpoint.POST_FLAIR)
    abstract fun updateToCssClass(cssClass: String, text: String?)

    fun updateToCssClass(cssClass: String) = updateToCssClass(cssClass, null)

    /** */
    override fun toString(): String {
        return "FlairReference(subreddit='$subreddit', subject='$subject')"
    }

    /** */
    override fun equals(other: Any?): Boolean {
        if (this === other) return true
        if (other !is FlairReference) return false

        return subreddit == other.subreddit && subject == other.subject
    }

    /** */
    override fun hashCode(): Int {
        var result = super.hashCode()
        result = 31 * result + subreddit.hashCode()
        result = 31 * result + subject.hashCode()
        return result
    }
}

/** A reference to the flair of a submission in a particular subreddit */
class SubmissionFlairReference internal constructor(reddit: RedditClient, subreddit: String, subject: String) : FlairReference(reddit, subreddit, subject) {

    override fun updateToTemplate(templateId: String, text: String?) {
        reddit.request {
            it.endpoint(Endpoint.POST_SELECTFLAIR, subreddit)
                .post(mapOf(
                    "api_type" to "json",
                    "flair_template_id" to templateId,
                    "link" to KindConstants.SUBMISSION + "_" + subject,
                    "text" to (text ?: "")
                ))
        }
    }

<<<<<<< HEAD
    override fun updateToCssClass(cssClass: String, text: String?) {
        reddit.request {
            it.endpoint(Endpoint.POST_FLAIR, subreddit)
                .post(mapOf(
                    "api_type" to "json",
                    "css_class" to cssClass,
                    "link" to KindConstants.SUBMISSION + "_" + subject,
                    "text" to (text ?: "")
                ))
        }
    }

=======
    /** Creates a Reference to the subject submission */
>>>>>>> 53bdda36
    fun submission() = reddit.submission(subject)
}

/**
 * A reference to the flair for one user on a particular subreddit. The user does not necessarily have to be affiliated
 * with the subreddit.
 */
sealed class UserFlairReference(
    reddit: RedditClient,
    subreddit: String,
    username: String
) : FlairReference(reddit, subreddit, username) {
    /** Returns a reference to the target user */
    abstract fun user(): UserReference<*>

    /**
     * Returns the subject user's current flair. If the authenticated user is not the subject user, the authenticated
     * user must be a moderator
     */
    @EndpointImplementation(Endpoint.POST_FLAIRSELECTOR)
    fun current(): CurrentFlair {
        val selector: FlairSelector = reddit.request {
            it.endpoint(Endpoint.POST_FLAIRSELECTOR, subreddit)
                .post(mapOf(
                    "name" to subject
                ))
        }.deserialize()

        return selector.current
    }

    override fun updateToTemplate(templateId: String, text: String?) {
        reddit.request {
            it.endpoint(Endpoint.POST_SELECTFLAIR, subreddit)
                .post(mapOf(
                    "api_type" to "json",
                    "flair_template_id" to templateId,
                    "name" to subject,
                    "text" to (text ?: "")
                ))
        }
    }

    override fun updateToCssClass(cssClass: String, text: String?) {
        reddit.request {
            it.endpoint(Endpoint.POST_FLAIR, subreddit)
                .post(mapOf(
                    "api_type" to "json",
                    "css_class" to cssClass,
                    "name" to subject,
                    "text" to (text ?: "")
                ))
        }
    }
}

/**
 * A reference to the flair of the currently authenticated user.
 */
class SelfUserFlairReference internal constructor(reddit: RedditClient, subreddit: String) : UserFlairReference(reddit, subreddit, reddit.requireAuthenticatedUser()) {
    /** Enables user flair for the logged in user on this subreddit */
    fun enableFlair() = setFlairEnabled(true)

    /** Disables user flair for the logged in user on this subreddit */
    fun disableFlair() = setFlairEnabled(false)

    /** Enables or disables user flair for the logged in user on this subreddit */
    @EndpointImplementation(Endpoint.POST_SETFLAIRENABLED)
    fun setFlairEnabled(enabled: Boolean) {
        reddit.request {
            it.endpoint(Endpoint.POST_SETFLAIRENABLED, subreddit)
                .post(mapOf(
                    "api_type" to "json",
                    "flair_enabled" to enabled.toString()
                ))
        }
    }

    override fun user(): UserReference<*> = reddit.me()
}

/**
 * A reference to the flair of a user that is NOT the currently authenticated user. This reference cannot interact with
 * the API meaningfully if the currently authenticated user is not a moderator of the given subreddit that can assign
 * flair.
 */
class OtherUserFlairReference internal constructor(reddit: RedditClient, subreddit: String, username: String) :
    UserFlairReference(reddit, subreddit, username) {

    override fun user(): UserReference<*> = reddit.user(subject)
}<|MERGE_RESOLUTION|>--- conflicted
+++ resolved
@@ -100,7 +100,6 @@
         }
     }
 
-<<<<<<< HEAD
     override fun updateToCssClass(cssClass: String, text: String?) {
         reddit.request {
             it.endpoint(Endpoint.POST_FLAIR, subreddit)
@@ -113,9 +112,7 @@
         }
     }
 
-=======
     /** Creates a Reference to the subject submission */
->>>>>>> 53bdda36
     fun submission() = reddit.submission(subject)
 }
 
