--- conflicted
+++ resolved
@@ -6,18 +6,17 @@
 import net.dean.jraw.RedditClient
 import net.dean.jraw.databind.Enveloped
 import net.dean.jraw.http.HttpRequest
-import net.dean.jraw.models.*
+import net.dean.jraw.models.GeneralSort
+import net.dean.jraw.models.Listing
+import net.dean.jraw.models.Sorting
+import net.dean.jraw.models.TimePeriod
 
-<<<<<<< HEAD
-abstract class Paginator<T> protected constructor(
-=======
 /**
  * A Paginator is used to iterate over API endpoints that return a Listing. Paginator uses the builder pattern and once
  * built, its settings cannot be modified.
  */
-abstract class Paginator<T, out B : Paginator.Builder<T>> protected constructor(
+abstract class Paginator<T> protected constructor(
     /** The client to use to request data */
->>>>>>> 53bdda36
     val reddit: RedditClient,
 
     /**
@@ -32,13 +31,9 @@
      * @see RECOMMENDED_MAX_LIMIT
      */
     val limit: Int,
-<<<<<<< HEAD
-    clazz: Class<T>
-=======
 
     /** The type of data that is contained in each Listing */
-    protected val clazz: Class<T>
->>>>>>> 53bdda36
+    clazz: Class<T>
 ) : RedditIterable<T> {
     // Internal, modifiable properties
     private var _current: Listing<T>? = null
@@ -52,15 +47,9 @@
         val type = Types.newParameterizedType(Listing::class.java, clazz)
         adapter = JrawUtils.moshi.adapter(type, Enveloped::class.java)
 
-<<<<<<< HEAD
-    // Make sure we don't have a trailing slash
-    val baseUrl = baseUrl.removeSuffix("/")
-=======
         // Make sure we don't have a trailing slash
-        val path = baseUrl.trim()
-        this.baseUrl = if (path.endsWith("/")) path.substring(0, path.length - 2) else path
+        this.baseUrl = baseUrl.removeSuffix("/")
     }
->>>>>>> 53bdda36
 
     // Publicly available property is simply an unmodifiable alias to the private properties
 
@@ -126,12 +115,8 @@
         /** The type of data that is contained in each Listing */
         protected val clazz: Class<T>
     ) {
-<<<<<<< HEAD
+        /** Creates a new Paginator */
         abstract fun build(): Paginator<T>
-=======
-        /** Creates a new Paginator */
-        abstract fun build(): Paginator<T, Builder<T>>
->>>>>>> 53bdda36
     }
 
     /** */
@@ -145,14 +130,10 @@
         /** reddit returns 25 items when no limit parameter is passed */
         const val DEFAULT_LIMIT = 25
 
-<<<<<<< HEAD
+        /** The sorting reddit uses when none is specified */
         @JvmField val DEFAULT_SORTING: Sorting = GeneralSort.NEW
-=======
-        /** The sorting reddit uses when none is specified */
-        @JvmField val DEFAULT_SORTING = Sorting.NEW
 
         /** The time period reddit uses when none is specified */
->>>>>>> 53bdda36
         @JvmField val DEFAULT_TIME_PERIOD = TimePeriod.DAY
     }
 }