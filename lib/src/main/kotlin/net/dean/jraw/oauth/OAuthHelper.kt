package net.dean.jraw.oauth

import net.dean.jraw.RedditClient
import net.dean.jraw.http.HttpRequest
import net.dean.jraw.http.NetworkAdapter
import net.dean.jraw.http.NetworkException
<<<<<<< HEAD
=======
import net.dean.jraw.models.OAuthData
import net.dean.jraw.models.internal.OAuthDataJson
import java.util.*
>>>>>>> a904070e

/**
 * This class helps create authenticated RedditClient instances.
 *
 * There are two main types of authentication: automatic and interactive. Automatic authentication can be done without
 * asking the user, while interactive authentication requires the user to log in to their account and authorize your
 * reddit OAuth2 app to access their account.
 *
 * Script apps and those using application-only (userless) mode are the only apps that qualify for automatic
 * authentication.
 */
object OAuthHelper {
    @JvmStatic @JvmOverloads fun automatic(http: NetworkAdapter, creds: Credentials, tokenStore: TokenStore = NoopTokenStore()): RedditClient {
        return when {
            creds.authMethod.isUserless ->
                RedditClient(http, applicationOnlyOAuthData(http, creds), creds, tokenStore, overrideUsername = AuthManager.USERNAME_USERLESS)
            creds.authMethod == AuthMethod.SCRIPT ->
                RedditClient(http, scriptOAuthData(http, creds), creds, tokenStore, overrideUsername = creds.username)
            else -> throw IllegalArgumentException("AuthMethod ${creds.authMethod} is not eligible for automatic authentication")
        }
    }

    @JvmStatic @JvmOverloads fun interactive(http: NetworkAdapter, creds: Credentials, tokenStore: TokenStore = NoopTokenStore()) =
        interactive(http, creds, tokenStore, onAuthenticated = {})

    @JvmStatic internal fun interactive(http: NetworkAdapter, creds: Credentials,
                                             tokenStore: TokenStore = NoopTokenStore(),
                                             onAuthenticated: (r: RedditClient) -> Unit = {}): StatefulAuthHelper {
        return when (creds.authMethod) {
            AuthMethod.APP -> StatefulAuthHelper(http, creds, tokenStore, onAuthenticated)
            AuthMethod.WEBAPP -> TODO("Web apps aren't supported yet")
            else -> throw IllegalArgumentException("AuthMethod ${creds.authMethod} should use automatic authentication")
        }
    }

<<<<<<< HEAD
=======
    @Throws(IllegalStateException::class)
    @JvmStatic fun fromTokenStore(http: NetworkAdapter, creds: Credentials, tokenStore: TokenStore, username: String): RedditClient {
        var reddit: RedditClient? = null
        val current = tokenStore.fetchCurrent(username)
        if (current != null && current.expiration.after(Date()))
            reddit = RedditClient(http, current, creds, tokenStore, username)

        val refreshToken = tokenStore.fetchRefreshToken(username)
        if (refreshToken != null) {
            val emptyData = OAuthData.create(
                /* accessToken  = */ "",
                /* scopes  = */ listOf(),
                /* refreshToken  = */ refreshToken,
                /* expiration  = */ Date(0L))
            reddit = RedditClient(http, emptyData, creds, tokenStore, username)
        }

        if (reddit == null)
            throw IllegalStateException("No unexpired OAuthData or refresh token for user '$username'")
        return reddit
    }

>>>>>>> a904070e
    @JvmStatic internal fun scriptOAuthData(http: NetworkAdapter, creds: Credentials): OAuthData {
        if (creds.authMethod != AuthMethod.SCRIPT)
            throw IllegalArgumentException("This function is for script apps only")

        try {
             return http.execute(HttpRequest.Builder()
                .post(mapOf(
                    "grant_type" to "password",
                    "username" to creds.username!!,
                    "password" to creds.password!!
                ))
                .url("https://www.reddit.com/api/v1/access_token")
                .basicAuth(creds.clientId to creds.clientSecret)
                .build()).deserialize<OAuthDataJson>().toOAuthData()
        } catch (e: NetworkException) {
            if (e.res.code == 401)
                throw IllegalArgumentException("Invalid credentials", e)
            throw e
        }
    }

    @JvmStatic internal fun applicationOnlyOAuthData(http: NetworkAdapter, creds: Credentials): OAuthData {
        if (!creds.authMethod.isUserless)
            throw IllegalArgumentException("${creds.authMethod} is not a userless authentication method")

        val grantType = if (creds.authMethod == AuthMethod.USERLESS_APP)
            "https://oauth.reddit.com/grants/installed_client"
        else
            "client_credentials"

        val postBody = mutableMapOf("grant_type" to grantType)
        if (creds.authMethod == AuthMethod.USERLESS_APP)
            postBody.put("device_id", creds.deviceId.toString())

        return http.execute(HttpRequest.Builder()
            .url("https://www.reddit.com/api/v1/access_token")
            .post(postBody)
            .basicAuth(creds.clientId to creds.clientSecret)
            .build()).deserialize<OAuthDataJson>().toOAuthData()
    }
}<|MERGE_RESOLUTION|>--- conflicted
+++ resolved
@@ -4,12 +4,9 @@
 import net.dean.jraw.http.HttpRequest
 import net.dean.jraw.http.NetworkAdapter
 import net.dean.jraw.http.NetworkException
-<<<<<<< HEAD
-=======
 import net.dean.jraw.models.OAuthData
 import net.dean.jraw.models.internal.OAuthDataJson
 import java.util.*
->>>>>>> a904070e
 
 /**
  * This class helps create authenticated RedditClient instances.
@@ -45,31 +42,6 @@
         }
     }
 
-<<<<<<< HEAD
-=======
-    @Throws(IllegalStateException::class)
-    @JvmStatic fun fromTokenStore(http: NetworkAdapter, creds: Credentials, tokenStore: TokenStore, username: String): RedditClient {
-        var reddit: RedditClient? = null
-        val current = tokenStore.fetchCurrent(username)
-        if (current != null && current.expiration.after(Date()))
-            reddit = RedditClient(http, current, creds, tokenStore, username)
-
-        val refreshToken = tokenStore.fetchRefreshToken(username)
-        if (refreshToken != null) {
-            val emptyData = OAuthData.create(
-                /* accessToken  = */ "",
-                /* scopes  = */ listOf(),
-                /* refreshToken  = */ refreshToken,
-                /* expiration  = */ Date(0L))
-            reddit = RedditClient(http, emptyData, creds, tokenStore, username)
-        }
-
-        if (reddit == null)
-            throw IllegalStateException("No unexpired OAuthData or refresh token for user '$username'")
-        return reddit
-    }
-
->>>>>>> a904070e
     @JvmStatic internal fun scriptOAuthData(http: NetworkAdapter, creds: Credentials): OAuthData {
         if (creds.authMethod != AuthMethod.SCRIPT)
             throw IllegalArgumentException("This function is for script apps only")
