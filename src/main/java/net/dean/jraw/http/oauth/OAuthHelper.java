package net.dean.jraw.http.oauth;

import com.fasterxml.jackson.databind.JsonNode;
import com.google.common.net.MediaType;

import net.dean.jraw.RedditClient;
import net.dean.jraw.http.AuthenticationMethod;
import net.dean.jraw.http.BasicAuthData;
import net.dean.jraw.http.HttpRequest;
import net.dean.jraw.http.MediaTypes;
import net.dean.jraw.http.NetworkException;
import net.dean.jraw.http.RestResponse;
import net.dean.jraw.util.JrawUtils;

import java.math.BigInteger;
import java.net.URL;
import java.security.SecureRandom;
import java.util.Calendar;
import java.util.HashMap;
import java.util.Map;

/**
 * <p>This class assists developers using this library in authenticating users via OAuth2. For the app types of
 * 'installed' or 'web', a typical use of this class is as follows:
 * <p>
 * <ol>
 * <li>Obtain an authorization URL using {@link #getAuthorizationUrl(Credentials, boolean, String...)}.
 * <li>Point the user's browser to that URL and have the user login and then press either 'yes' or 'no' on the
 * authentication form. The URL that the browser redirects to will be your app's redirect URI with some
 * arguments in the query.
 * <li>Provide this data as well as an instance of {@link Credentials} to
 * {@link #onUserChallenge(String, Credentials)}. This method will parse the query arguments and report any
 * errors. Once the response's integrity has been verified, a request to obtain the OAuth access code will be
 * made and an instance of {@link OAuthData} retrieved.
 * </ol>
 * <p>
 * <p>Authentication is simpler when the app type is 'script', as this enables the bypassing of showing the initial
 * authorization URL to the user. However, it comes at the cost of only being able to log into the accounts of users
 * registered as "developers." To authenticate with a 'script' app or in a userless context, one may simply use
 * {@link #easyAuth(Credentials)}.
 */
public class OAuthHelper {
    private static final String GRANT_TYPE = "https://oauth.reddit.com/grants/installed_client";
    private AuthStatus authStatus;
    private String refreshToken;
    private SecureRandom secureRandom;
    private String state;
    private RedditClient reddit;

    /**
     * Instantiates a new OAuthHelper
     *
     * @param reddit The RedditClient to use to help authenticate
     */
    public OAuthHelper(RedditClient reddit) {
        this.reddit = reddit;
        this.authStatus = AuthStatus.NOT_YET;
    }

    /**
     * Generates a URL used to authorize a user using OAuth2 'installed' or 'web' type app.
     *
     * @param creds     The app's credentials
     * @param permanent Whether or not to request a refresh token which can be exchanged for an additional authorization
     *                  token in the future.
     * @param scopes    OAuth scopes to be requested. A full list of scopes can be found
     *                  <a href="https://www.reddit.com/dev/api/oauth">here</a>.
     * @return The URL clients are sent to in order to authorize themselves
     */
    public URL getAuthorizationUrl(Credentials creds, boolean permanent, String... scopes) {
        return getAuthorizationUrl(creds, permanent, false, scopes);
    }

    /**
     * Generates a URL used to authorize a user using OAuth2 'installed' or 'web' type app.
     *
     * @param creds         The app's credentials
     * @param permanent     Whether or not to request a refresh token which can be exchanged for an additional authorization
     *                      token in the future.
     * @param useMobileSite Wether or not to return the mobile friendly auth page, which is
     *                      designed for small screens
     * @param scopes        OAuth scopes to be requested. A full list of scopes can be found
     *                      <a href="https://www.reddit.com/dev/api/oauth">here</a>.
     * @return The URL clients are sent to in order to authorize themselves
     */
    public URL getAuthorizationUrl(Credentials creds, boolean permanent, boolean useMobileSite, String... scopes) {
        if (secureRandom == null)
            secureRandom = new SecureRandom();
        // http://stackoverflow.com/a/41156/1275092
        this.state = new BigInteger(130, secureRandom).toString(32);

        String urlPath = "/api/v1/authorize";
        if (useMobileSite) urlPath += ".compact";

        HttpRequest r = new HttpRequest.Builder()
                .https(true)
                .host(RedditClient.HOST_SPECIAL)
                .path(urlPath)
                .expected(MediaTypes.HTML.type())
                .query(JrawUtils.mapOf(
                        "client_id", creds.getClientId(),
                        "response_type", "code",
                        "state", state,
                        "redirect_uri", creds.getRedirectUrl().toExternalForm(),
                        "duration", permanent ? "permanent" : "temporary",
                        "scope", JrawUtils.join(' ', scopes)
                )).build();

        this.authStatus = AuthStatus.WAITING_FOR_CHALLENGE;
        return r.getUrl();
    }

    /**
     * Used obtain an access token for 'web' or 'installed' app types. This method parses the query arguments passed to
     * this URI. If no error is present and the 'state' code matches the one <em>most recently</em> generated, then an
     * access token is requested.
     *
     * @param finalUrl The URL that the HTTP client redirected to after the user chose either to authorize or not
     *                 authorize the application. This will be the app's redirect URI with the addition of a few query
     *                 parameters.
     * @param creds    The credentials to retrieve the access token with. If the authorization method is
     *                 {@link AuthenticationMethod#SCRIPT} or application-only, stop what you're doing and use
     *                 {@link #easyAuth(Credentials)} instead.
     * @return An OAuthData that holds the new access token among other things
     * @throws OAuthException        If there was a problem with any of the parameters given
     * @throws NetworkException      If the request was not successful
     * @throws IllegalStateException If the state last generated with {@link #getAuthorizationUrl} did not match the
     *                               value of the 'state' query parameter.
     */
    public OAuthData onUserChallenge(String finalUrl, Credentials creds) throws NetworkException,
            OAuthException, IllegalStateException {
        if (authStatus != AuthStatus.WAITING_FOR_CHALLENGE) {
            throw new IllegalStateException("Auth flow not started yet. See getAuthorizationUrl()");
        }

        HttpRequest request = HttpRequest.from("irrelevant", JrawUtils.newUrl(finalUrl));
        Map<String, String> query = JrawUtils.parseUrlEncoded(request.getUrl().getQuery());
        if (!query.containsKey("state"))
            throw new IllegalArgumentException("Final redirect URI did not contain the 'state' query parameter");
        if (!query.get("state").equals(state))
            throw new IllegalStateException("State did not match");
        if (query.containsKey("error"))
            throw new OAuthException(query.get("error"));
        if (!query.containsKey("code"))
            throw new IllegalArgumentException("Final redirect URI did not contain the 'code' parameter");

        String code = query.get("code");

        try {
            RestResponse response = reddit.execute(reddit.request()
                    .https(true)
                    .host(RedditClient.HOST_SPECIAL)
                    .path("/api/v1/access_token")
                    .expected(MediaType.ANY_TYPE)
                    .post(JrawUtils.mapOf(
                            "grant_type", "authorization_code",
                            "code", code,
                            "redirect_uri", creds.getRedirectUrl()
                    ))
                    .basicAuth(new BasicAuthData(creds.getClientId(), creds.getClientSecret()))
                    .build());
            this.authStatus = AuthStatus.AUTHORIZED;
            OAuthData data = new OAuthData(creds.getAuthenticationMethod(), response.getJson());

            // Only overwrite the refresh token if none has previously been set. Since OAuthData objects that were requested
            // using a refresh token do not contain a refresh token, refreshToken would have been set to null and
            // the client would not have been able to reauthorize itself
            if (refreshToken == null && data.getRefreshToken() != null)
                this.refreshToken = data.getRefreshToken();
            return data;
        } catch (NetworkException e) {
            if (e.getResponse().getStatusCode() == 401) {
                throw new OAuthException("Invalid client ID/secret", e);
            }
            throw e;
        }
    }

    /**
     * Authorizes a 'script' app or any other in application-only (user-less) mode.
     *
     * @return A new OAuthData representing the access token response
     * @throws NetworkException If the request was not successful. If the HTTP status code is 403, then it is likely
     *                          that the Credentials object provided had incorrect data.
     * @throws OAuthException   If the API returned a JSON error. Only thrown when using application-only authentication.
     */
    public OAuthData easyAuth(Credentials creds) throws NetworkException, OAuthException {
        switch (creds.getAuthenticationMethod()) {
            case SCRIPT:
                return doScriptApp(creds);
            case USERLESS:
            case USERLESS_APP:
                return doApplicationOnly(creds);
            default:
                throw new IllegalArgumentException("Only 'script' app types and userless authentication is supported by " +
                        "this method. Please use getOAuthHelper() instead to log in.");
        }
    }

    /**
     * Authorizes a 'script' app by utilizing a shortcut specific to Reddit's OAuth2 implementation which allows
     * 'script' apps to skip the authorization prompt in-browser and directly authorize with their Reddit username and
     * password and the app's client ID and secret. However, only users listed as developers of the app my be
     * authorized. This method is most frequently used to authorize a user in a headless environment or a bot.
     *
     * @param creds The credentials to use. The authentication method must be {@link AuthenticationMethod#SCRIPT}.
     * @return The data returned from the authorization request
     * @throws NetworkException If the request was not successful
     */
    private OAuthData doScriptApp(Credentials creds) throws NetworkException {
        if (creds.getAuthenticationMethod() != AuthenticationMethod.SCRIPT) {
            throw new IllegalArgumentException("This method only authenticates 'script' apps");
        }

        RestResponse response = reddit.execute(accessTokenRequest(creds)
                .post(JrawUtils.mapOf(
                        "grant_type", "password",
                        "username", creds.getUsername(),
                        "password", creds.getPassword()
                ))
                .sensitiveArgs("password")
                .build());
        authStatus = AuthStatus.AUTHORIZED;
        state = null;
        return new OAuthData(creds.getAuthenticationMethod(), response.getJson());
    }

    /**
     * Authenticates using application-only OAuth2 (in a user-less context).
<<<<<<< HEAD
     *
     * @param credentials The app's credentials. The authentication method must be
     *                    {@link AuthenticationMethod#isUserless() user-less}.
=======
     * @param creds The app's credentials. The authentication method must be
     *              {@link AuthenticationMethod#isUserless() user-less}.
>>>>>>> cf002996
     * @return The data returned from the authorization request
     * @throws NetworkException If the request was not successful
     */
    private OAuthData doApplicationOnly(Credentials creds) throws NetworkException, OAuthException {
        if (creds.getAuthenticationMethod() != AuthenticationMethod.USERLESS &&
                creds.getAuthenticationMethod() != AuthenticationMethod.USERLESS_APP) {
            throw new IllegalArgumentException("This method is for user-less authorizations only");
        }

        Map<String, String> args = new HashMap<>();
        args.put("grant_type", GRANT_TYPE);
        if (creds.getAuthenticationMethod().isUserless()) {
            if (creds.getDeviceId() == null)
                throw new NullPointerException("Authentication method was userless but no device ID was present");
            args.put("device_id", creds.getDeviceId().toString());
        }
        RestResponse response = reddit.execute(accessTokenRequest(creds)
                .post(args)
                .build());
        checkError(response.getJson());
        authStatus = AuthStatus.AUTHORIZED;
        return new OAuthData(creds.getAuthenticationMethod(), response.getJson());
    }

    /**
     * Revokes the OAuth2 access token. You will need to login again to continue using this client without error.
     *
     * @param creds The credentials to use. The username and password are irrelevant; only the client ID and secret will
     *              be used.
     * @throws NetworkException If the request was not successful
     */
    public void revokeAccessToken(Credentials creds) throws NetworkException {
        if (!reddit.isAuthenticated())
            return;
        revokeToken(creds, reddit.getOAuthData().getAccessToken(), "access_token");
        authStatus = AuthStatus.REVOKED;
        reddit.deauthenticate();
    }

    /**
     * Revokes the OAuth2 refresh token. You will need to have the user reauthenticate using
     * {@link #getAuthorizationUrl}.
     *
     * @param creds The credentials used to request the original token
     */
    public void revokeRefreshToken(Credentials creds) throws NetworkException {
        if (!canRefresh()) return;
        revokeToken(creds, refreshToken, "refresh_token");
        refreshToken = null;
    }

    /**
     * Revokes an OAuth2 token
     *
     * @param creds     The credentials used to request the original token
     * @param token     Token value
     * @param tokenType One of "access_token" or "refresh_token"
     */
    private void revokeToken(Credentials creds, String token, String tokenType) throws NetworkException {
        reddit.execute(reddit.request()
                .host(RedditClient.HOST_SPECIAL)
                .path("/api/v1/revoke_token")
                .post(JrawUtils.mapOf(
                        "token", token,
                        "token_type_hint", tokenType
                )).basicAuth(new BasicAuthData(creds.getClientId(), creds.getClientSecret()))
                .build());
    }

    /**
     * Refreshes the access token. Must have requested an access token when calling {@link #getAuthorizationUrl}.
     *
     * @param creds The credentials used to request the original access token. Only the client ID and client secret will
     *              be used.
     * @return A new OAuthData
     * @throws OAuthException If the client ID or secret was incorrect
     */
    public OAuthData refreshToken(Credentials creds) throws NetworkException, OAuthException {
        if (!canRefresh()) {
            throw new IllegalStateException("No refresh token");
        }

        try {
            RestResponse response = reddit.execute(accessTokenRequest(creds)
                    .post(JrawUtils.mapOf(
                            "grant_type", "refresh_token",
                            "refresh_token", refreshToken
                    ))
                    .build());
            this.authStatus = AuthStatus.AUTHORIZED;
            return new OAuthData(creds.getAuthenticationMethod(), response.getJson());
        } catch (NetworkException e) {
            if (e.getResponse().getStatusCode() == 401) {
                throw new OAuthException("Invalid client ID/secret", e);
            }
            throw e;
        }
    }

    /**
     * Allows authentication with a cached OAuthData object
     * <p>
     * NOTE: This will try to refresh the token if the OAuthData is expired
     *
     * @param creds   The credentials used to request the original access token. Only the client ID and client secret will
     *                be used.
     * @param rawData The JSON string for the OAuthData
     * @return The cached OAuthData
     * @throws OAuthException If the client ID or secret was incorrect
     */
    public OAuthData refreshToken(Credentials creds, String rawData) throws NetworkException, OAuthException {
        if (!canRefresh()) {
            throw new IllegalStateException("No refresh token");
        }

        try {
            OAuthData data = new OAuthData(creds.getAuthenticationMethod(), JrawUtils.fromString(rawData));
            if (data.getExpirationDate().getTime() < Calendar.getInstance().getTimeInMillis()) {
                this.authStatus = AuthStatus.AUTHORIZED;
                return refreshToken(creds);
            } else {
                this.authStatus = AuthStatus.AUTHORIZED;
                return data;
            }
        } catch (Exception e) {
            if (e instanceof NetworkException) {
                if (((NetworkException) e).getResponse().getStatusCode() == 401) {
                    throw new OAuthException("Invalid client ID/secret", e);
                }
            }
            throw e;

        }
    }

    /**
     * Gets the token that will allow the client to get more access tokens
     */

    public String getRefreshToken() {
        return refreshToken;
    }

    /**
     * Assigns the refresh token.
     */
    public void setRefreshToken(String refreshToken) {
        if (refreshToken == null)
            throw new NullPointerException("refreshToken cannot be null");
        this.refreshToken = refreshToken;
    }

    /**
     * Checks if there is a refresh token available.
     */
    public boolean canRefresh() {
        return refreshToken != null;
    }

    private void checkError(JsonNode json) throws OAuthException {
        if (json.has("error")) {
            throw new OAuthException(String.format("%s (%s)", json.get("error").asText(), json.get("error_description").asText()));
        }
    }

    private HttpRequest.Builder accessTokenRequest(Credentials creds) {
        String basicCreds = okhttp3.Credentials.basic(creds.getClientId(), creds.getClientSecret());
        return reddit.request()
                .https(true)
                .host(RedditClient.HOST_SPECIAL)
                .path("/api/v1/access_token")
                .header("Authorization", basicCreds);
    }


    /**
     * Gets the current state of authorization
     */
    public AuthStatus getAuthStatus() {
        return authStatus;
    }

    /**
     * Represents the different states of authorization this class can be in
     */
    public enum AuthStatus {
        /**
         * No action has been performed
         */
        NOT_YET,
        /**
         * An authorization URL has been created, but the user has not accepted/declined yet
         */
        WAITING_FOR_CHALLENGE,
        /**
         * Authorized and ready to send requests
         */
        AUTHORIZED,
        /**
         * The access token has been revoked and is no longer usable.
         */
        REVOKED
    }
}<|MERGE_RESOLUTION|>--- conflicted
+++ resolved
@@ -227,14 +227,9 @@
 
     /**
      * Authenticates using application-only OAuth2 (in a user-less context).
-<<<<<<< HEAD
      *
      * @param credentials The app's credentials. The authentication method must be
      *                    {@link AuthenticationMethod#isUserless() user-less}.
-=======
-     * @param creds The app's credentials. The authentication method must be
-     *              {@link AuthenticationMethod#isUserless() user-less}.
->>>>>>> cf002996
      * @return The data returned from the authorization request
      * @throws NetworkException If the request was not successful
      */
